{
 "cells": [
  {
   "cell_type": "markdown",
   "id": "789167c4",
   "metadata": {},
   "source": [
    "## Axes, title, tooltip\n",
    "\n",
    "To build a chart with ipyvizzu, you have to add data series to the channels.\n",
    "\n",
    "The first step is to create a simple column chart, adding one of the dimensions from the data set we added in the previous chapter (Genre) to the x-axis and the measure (Popularity) to the y-axis using the set property.\n",
    "\n",
    "In the next step, the chart is rearranged by putting both series on the y-axis using once again the set property, resulting in a single column chart. Vizzu automatically animates between the initial state and this one.\n",
    "\n",
    "Or instead of set, you can use attach and detach to add or remove series to/from the channels.\n",
    "\n",
    "Using attach & detach makes it easier to build your animated charts step-by-step, however you either have to keep in mind what you had on which channel in the previous step.\n",
    "\n",
    "**Note** From this point on there are ipyvizzu code snippets in the notebook cells within the Tutorial that you can run to see how they work.\n",
    "\n",
    " As you can see, at the end of the first cell (and all the other cells except for the last one), we create a snapshot of the last phase of the chart created within the cell with the `chart.store()` method. Then, at the beginning of the next cell, we use the same snapshot to start the animation. Although this is NOT necessary when using ipyvizzu, it is added to ensure that no matter which notebook cell you run, the animation will start from the phase it should be. For example, without this, if you rerun the 2nd cell after the whole notebook has been run, then ipyvizzu will try to animate from the end of the last phase to the end of the 2nd cell."
   ]
  },
  {
   "cell_type": "code",
   "execution_count": 1,
   "id": "8f05ec83",
   "metadata": {},
   "outputs": [
    {
     "data": {
      "text/html": [
<<<<<<< HEAD
       "<script id=\"myVizzu_f6b134e\">\n",
       "    document.inhibitScroll = false;\n",
       "    document.addEventListener('wheel', function (evt) { document.inhibitScroll = true }, true);\n",
       "    document.addEventListener('keydown', function (evt) { document.inhibitScroll = true }, true);\n",
       "    document.addEventListener('touchstart', function (evt) { document.inhibitScroll = true }, true);\n",
       "    let myVizzu_7433da9 = document.createElement(\"div\");\n",
       "    myVizzu_7433da9.style.cssText = \"width: 800px; height: 480px;\";\n",
       "    let chart_7433da9 = import(\"https://cdn.jsdelivr.net/npm/vizzu@~0.4.0/dist/vizzu.min.js\").then(Vizzu => new Vizzu.default(myVizzu_7433da9).initializing);\n",
       "    myVizzu_f6b134e.parentNode.insertBefore(myVizzu_7433da9, myVizzu_f6b134e);\n",
=======
       "<script id=\"myVizzu_05ba4fe\">\n",
       "    myVizzu_05ba4fe.parentNode.parentNode.style.display = \"none\";\n",
       "    let myVizzu_3e816f4 = document.createElement(\"div\");\n",
       "    myVizzu_3e816f4.style.cssText = \"width: 800px; height: 480px;\";\n",
       "    let chart_3e816f4 = import(\"https://cdn.jsdelivr.net/npm/vizzu@~0.4.0/dist/vizzu.min.js\").then(Vizzu => new Vizzu.default(myVizzu_3e816f4).initializing);\n",
>>>>>>> f69d1b4f
       "</script>"
      ]
     },
     "metadata": {},
     "output_type": "display_data"
    },
    {
     "data": {
      "text/html": [
<<<<<<< HEAD
       "<script id=\"myVizzu_c818eef\">\n",
       "    let display_c818eef = myVizzu_c818eef.parentNode.parentNode.style.display;\n",
       "    myVizzu_c818eef.parentNode.parentNode.style.display = \"none\";\n",
       "    chart_7433da9 = chart_7433da9.then(chart => {\n",
       "        if (myVizzu_7433da9.parentNode && myVizzu_7433da9.parentNode.parentNode) {\n",
       "            myVizzu_7433da9.parentNode.parentNode.style.display = \"none\";\n",
       "        }\n",
       "        myVizzu_c818eef.parentNode.parentNode.style.display = display_c818eef;\n",
       "        myVizzu_c818eef.parentNode.insertBefore(myVizzu_7433da9, myVizzu_c818eef);\n",
       "        if (!document.inhibitScroll && true) {\n",
       "            myVizzu_7433da9.scrollIntoView({behavior: \"auto\", block: \"center\"});\n",
       "        }\n",
=======
       "<script id=\"myVizzu_962ceab\">\n",
       "    let display_962ceab = myVizzu_962ceab.parentNode.parentNode.style.display;\n",
       "    myVizzu_962ceab.parentNode.parentNode.style.display = \"none\";\n",
       "    chart_3e816f4 = chart_3e816f4.then(chart => {\n",
       "        if (myVizzu_3e816f4.parentNode && myVizzu_3e816f4.parentNode.parentNode) {\n",
       "            myVizzu_3e816f4.parentNode.parentNode.style.display = \"none\";\n",
       "        }\n",
       "        myVizzu_962ceab.parentNode.parentNode.style.display = display_962ceab;\n",
       "        myVizzu_962ceab.parentNode.insertBefore(myVizzu_3e816f4, myVizzu_962ceab);\n",
>>>>>>> f69d1b4f
       "        return chart.animate({\"data\": {\"dimensions\": [{\"name\": \"Genres\", \"values\": [\"Pop\", \"Rock\", \"Jazz\", \"Metal\"]}, {\"name\": \"Types\", \"values\": [\"Hard\", \"Smooth\", \"Experimental\"]}], \"measures\": [{\"name\": \"Popularity\", \"values\": [[114, 96, 78, 52], [56, 36, 174, 121], [127, 83, 94, 58]]}]}});\n",
       "    });\n",
       "</script>"
      ]
     },
     "metadata": {},
     "output_type": "display_data"
    },
    {
     "data": {
      "text/html": [
<<<<<<< HEAD
       "<script id=\"myVizzu_cc43435\">\n",
       "    let display_cc43435 = myVizzu_cc43435.parentNode.parentNode.style.display;\n",
       "    myVizzu_cc43435.parentNode.parentNode.style.display = \"none\";\n",
       "    chart_7433da9 = chart_7433da9.then(chart => {\n",
       "        if (myVizzu_7433da9.parentNode && myVizzu_7433da9.parentNode.parentNode) {\n",
       "            myVizzu_7433da9.parentNode.parentNode.style.display = \"none\";\n",
       "        }\n",
       "        myVizzu_cc43435.parentNode.parentNode.style.display = display_cc43435;\n",
       "        myVizzu_cc43435.parentNode.insertBefore(myVizzu_7433da9, myVizzu_cc43435);\n",
       "        if (!document.inhibitScroll && true) {\n",
       "            myVizzu_7433da9.scrollIntoView({behavior: \"auto\", block: \"center\"});\n",
       "        }\n",
=======
       "<script id=\"myVizzu_ca8e0fd\">\n",
       "    let display_ca8e0fd = myVizzu_ca8e0fd.parentNode.parentNode.style.display;\n",
       "    myVizzu_ca8e0fd.parentNode.parentNode.style.display = \"none\";\n",
       "    chart_3e816f4 = chart_3e816f4.then(chart => {\n",
       "        if (myVizzu_3e816f4.parentNode && myVizzu_3e816f4.parentNode.parentNode) {\n",
       "            myVizzu_3e816f4.parentNode.parentNode.style.display = \"none\";\n",
       "        }\n",
       "        myVizzu_ca8e0fd.parentNode.parentNode.style.display = display_ca8e0fd;\n",
       "        myVizzu_ca8e0fd.parentNode.insertBefore(myVizzu_3e816f4, myVizzu_ca8e0fd);\n",
>>>>>>> f69d1b4f
       "        return chart.animate({\"config\": {\"channels\": {\"y\": {\"set\": \"Popularity\"}, \"x\": {\"set\": \"Genres\"}}}});\n",
       "    });\n",
       "</script>"
      ]
     },
     "metadata": {},
     "output_type": "display_data"
    },
    {
     "data": {
      "text/html": [
<<<<<<< HEAD
       "<script id=\"myVizzu_031ddf7\">\n",
       "    let display_031ddf7 = myVizzu_031ddf7.parentNode.parentNode.style.display;\n",
       "    myVizzu_031ddf7.parentNode.parentNode.style.display = \"none\";\n",
       "    chart_7433da9 = chart_7433da9.then(chart => {\n",
       "        if (myVizzu_7433da9.parentNode && myVizzu_7433da9.parentNode.parentNode) {\n",
       "            myVizzu_7433da9.parentNode.parentNode.style.display = \"none\";\n",
       "        }\n",
       "        myVizzu_031ddf7.parentNode.parentNode.style.display = display_031ddf7;\n",
       "        myVizzu_031ddf7.parentNode.insertBefore(myVizzu_7433da9, myVizzu_031ddf7);\n",
       "        if (!document.inhibitScroll && true) {\n",
       "            myVizzu_7433da9.scrollIntoView({behavior: \"auto\", block: \"center\"});\n",
       "        }\n",
=======
       "<script id=\"myVizzu_ab7de59\">\n",
       "    let display_ab7de59 = myVizzu_ab7de59.parentNode.parentNode.style.display;\n",
       "    myVizzu_ab7de59.parentNode.parentNode.style.display = \"none\";\n",
       "    chart_3e816f4 = chart_3e816f4.then(chart => {\n",
       "        if (myVizzu_3e816f4.parentNode && myVizzu_3e816f4.parentNode.parentNode) {\n",
       "            myVizzu_3e816f4.parentNode.parentNode.style.display = \"none\";\n",
       "        }\n",
       "        myVizzu_ab7de59.parentNode.parentNode.style.display = display_ab7de59;\n",
       "        myVizzu_ab7de59.parentNode.insertBefore(myVizzu_3e816f4, myVizzu_ab7de59);\n",
>>>>>>> f69d1b4f
       "        return chart.animate({\"config\": {\"channels\": {\"y\": {\"set\": [\"Popularity\", \"Genres\"]}, \"x\": {\"set\": null}}}});\n",
       "    });\n",
       "</script>"
      ]
     },
     "metadata": {},
     "output_type": "display_data"
    },
    {
     "data": {
      "text/html": [
<<<<<<< HEAD
       "<script id=\"myVizzu_f78ef04\">\n",
       "    let display_f78ef04 = myVizzu_f78ef04.parentNode.parentNode.style.display;\n",
       "    myVizzu_f78ef04.parentNode.parentNode.style.display = \"none\";\n",
       "    chart_7433da9 = chart_7433da9.then(chart => {\n",
       "        if (myVizzu_7433da9.parentNode && myVizzu_7433da9.parentNode.parentNode) {\n",
       "            myVizzu_7433da9.parentNode.parentNode.style.display = \"none\";\n",
       "        }\n",
       "        myVizzu_f78ef04.parentNode.parentNode.style.display = display_f78ef04;\n",
       "        myVizzu_f78ef04.parentNode.insertBefore(myVizzu_7433da9, myVizzu_f78ef04);\n",
       "        if (!document.inhibitScroll && true) {\n",
       "            myVizzu_7433da9.scrollIntoView({behavior: \"auto\", block: \"center\"});\n",
       "        }\n",
=======
       "<script id=\"myVizzu_365bc6a\">\n",
       "    let display_365bc6a = myVizzu_365bc6a.parentNode.parentNode.style.display;\n",
       "    myVizzu_365bc6a.parentNode.parentNode.style.display = \"none\";\n",
       "    chart_3e816f4 = chart_3e816f4.then(chart => {\n",
       "        if (myVizzu_3e816f4.parentNode && myVizzu_3e816f4.parentNode.parentNode) {\n",
       "            myVizzu_3e816f4.parentNode.parentNode.style.display = \"none\";\n",
       "        }\n",
       "        myVizzu_365bc6a.parentNode.parentNode.style.display = display_365bc6a;\n",
       "        myVizzu_365bc6a.parentNode.insertBefore(myVizzu_3e816f4, myVizzu_365bc6a);\n",
>>>>>>> f69d1b4f
       "        return chart.animate({\"config\": {\"channels\": {\"y\": {\"detach\": \"Popularity\"}, \"x\": {\"attach\": \"Popularity\"}}}});\n",
       "    });\n",
       "</script>"
      ]
     },
     "metadata": {},
     "output_type": "display_data"
    },
    {
     "data": {
      "text/html": [
<<<<<<< HEAD
       "<script id=\"myVizzu_45132a7\">\n",
       "    myVizzu_45132a7.parentNode.parentNode.style.display = \"none\";\n",
       "    let snapshot_45132a7;\n",
       "    chart_7433da9 = chart_7433da9.then(chart => {\n",
       "        snapshot_45132a7 = chart.store();\n",
=======
       "<script id=\"myVizzu_3d205fa\">\n",
       "    myVizzu_3d205fa.parentNode.parentNode.style.display = \"none\";\n",
       "    let snapshot_3d205fa;\n",
       "    chart_3e816f4 = chart_3e816f4.then(chart => {\n",
       "        snapshot_3d205fa = chart.store();\n",
>>>>>>> f69d1b4f
       "        return chart;\n",
       "    });\n",
       "</script>"
      ]
     },
     "metadata": {},
     "output_type": "display_data"
    }
   ],
   "source": [
    "from ipyvizzu import Chart, Data, Config\n",
    "\n",
    "chart = Chart()\n",
    "\n",
    "data = Data.from_json(\"./music_data.json\")\n",
    "\n",
    "chart.animate(data)\n",
    "\n",
    "chart.animate(Config({\n",
    "    \"channels\": {\n",
    "        \"y\": {\n",
    "            \"set\": \"Popularity\"\n",
    "        }, \n",
    "        \"x\": {\n",
    "            \"set\": \"Genres\"\n",
    "        }\n",
    "    }\n",
    "}))\n",
    "\n",
    "chart.animate(Config({\n",
    "    \"channels\": {\n",
    "        \"y\": {\n",
    "            \"set\": [\"Popularity\", \"Genres\"]\n",
    "        }, \n",
    "        \"x\": {\n",
    "            \"set\": None\n",
    "        }\n",
    "    }\n",
    "}))\n",
    "\n",
    "chart.animate(Config({\n",
    "    \"channels\": {\n",
    "        \"y\": {\n",
    "            \"detach\": \"Popularity\"\n",
    "        }, \n",
    "        \"x\": {\n",
    "            \"attach\": \"Popularity\"\n",
    "        }\n",
    "    }\n",
    "}))\n",
    "\n",
    "snapshot1 = chart.store()"
   ]
  },
  {
   "cell_type": "markdown",
   "id": "86c8b72b",
   "metadata": {},
   "source": [
    "Setting the chart title with the title command."
   ]
  },
  {
   "cell_type": "code",
   "execution_count": 2,
   "id": "e642e113",
   "metadata": {},
   "outputs": [
    {
     "data": {
      "text/html": [
       "<script id=\"myVizzu_4c68412\">\n",
       "    document.inhibitScroll = false;\n",
       "</script>"
      ]
     },
     "metadata": {},
     "output_type": "display_data"
    },
    {
     "data": {
      "text/html": [
       "<script id=\"myVizzu_f32a92c\">\n",
       "    let display_f32a92c = myVizzu_f32a92c.parentNode.parentNode.style.display;\n",
       "    myVizzu_f32a92c.parentNode.parentNode.style.display = \"none\";\n",
       "    chart_7433da9 = chart_7433da9.then(chart => {\n",
       "        if (myVizzu_7433da9.parentNode && myVizzu_7433da9.parentNode.parentNode) {\n",
       "            myVizzu_7433da9.parentNode.parentNode.style.display = \"none\";\n",
       "        }\n",
       "        myVizzu_f32a92c.parentNode.parentNode.style.display = display_f32a92c;\n",
       "        myVizzu_f32a92c.parentNode.insertBefore(myVizzu_7433da9, myVizzu_f32a92c);\n",
       "        if (!document.inhibitScroll && true) {\n",
       "            myVizzu_7433da9.scrollIntoView({behavior: \"auto\", block: \"center\"});\n",
       "        }\n",
       "        return chart.animate(snapshot_45132a7);\n",
       "    });\n",
       "</script>"
      ]
     },
     "metadata": {},
     "output_type": "display_data"
    },
    {
     "data": {
      "text/html": [
       "<script id=\"myVizzu_2983363\">\n",
       "    let display_2983363 = myVizzu_2983363.parentNode.parentNode.style.display;\n",
       "    myVizzu_2983363.parentNode.parentNode.style.display = \"none\";\n",
       "    chart_7433da9 = chart_7433da9.then(chart => {\n",
       "        if (myVizzu_7433da9.parentNode && myVizzu_7433da9.parentNode.parentNode) {\n",
       "            myVizzu_7433da9.parentNode.parentNode.style.display = \"none\";\n",
       "        }\n",
       "        myVizzu_2983363.parentNode.parentNode.style.display = display_2983363;\n",
       "        myVizzu_2983363.parentNode.insertBefore(myVizzu_7433da9, myVizzu_2983363);\n",
       "        if (!document.inhibitScroll && true) {\n",
       "            myVizzu_7433da9.scrollIntoView({behavior: \"auto\", block: \"center\"});\n",
       "        }\n",
       "        return chart.animate({\"config\": {\"title\": \"My first chart\"}});\n",
       "    });\n",
       "</script>"
      ]
     },
     "metadata": {},
     "output_type": "display_data"
    },
    {
     "data": {
      "text/html": [
       "<script id=\"myVizzu_c7860c4\">\n",
       "    myVizzu_c7860c4.parentNode.parentNode.style.display = \"none\";\n",
       "    let snapshot_c7860c4;\n",
       "    chart_7433da9 = chart_7433da9.then(chart => {\n",
       "        snapshot_c7860c4 = chart.store();\n",
       "        return chart;\n",
       "    });\n",
       "</script>"
      ]
     },
     "metadata": {},
     "output_type": "display_data"
    }
   ],
   "source": [
    "chart.animate(snapshot1)\n",
    "\n",
    "chart.animate(Config({\n",
    "    \"title\": \"My first chart\"\n",
    "}))\n",
    "\n",
    "snapshot2 = chart.store()"
   ]
  },
  {
   "cell_type": "markdown",
   "id": "faee856f",
   "metadata": {},
   "source": [
    "Switching on the tooltips that appear on the chart elements when the user hovers over them with their mouse by adding the (tooltip, true) parameters to the chart.feature method."
   ]
  },
  {
   "cell_type": "code",
   "execution_count": 3,
   "id": "6a541934",
   "metadata": {},
   "outputs": [
    {
     "data": {
      "text/html": [
       "<script id=\"myVizzu_4e5bb86\">\n",
       "    document.inhibitScroll = false;\n",
       "</script>"
      ]
     },
     "metadata": {},
     "output_type": "display_data"
    },
    {
     "data": {
      "text/html": [
       "<script id=\"myVizzu_84d184f\">\n",
       "    let display_84d184f = myVizzu_84d184f.parentNode.parentNode.style.display;\n",
       "    myVizzu_84d184f.parentNode.parentNode.style.display = \"none\";\n",
       "    chart_7433da9 = chart_7433da9.then(chart => {\n",
       "        if (myVizzu_7433da9.parentNode && myVizzu_7433da9.parentNode.parentNode) {\n",
       "            myVizzu_7433da9.parentNode.parentNode.style.display = \"none\";\n",
       "        }\n",
       "        myVizzu_84d184f.parentNode.parentNode.style.display = display_84d184f;\n",
       "        myVizzu_84d184f.parentNode.insertBefore(myVizzu_7433da9, myVizzu_84d184f);\n",
       "        if (!document.inhibitScroll && true) {\n",
       "            myVizzu_7433da9.scrollIntoView({behavior: \"auto\", block: \"center\"});\n",
       "        }\n",
       "        return chart.animate(snapshot_c7860c4);\n",
       "    });\n",
       "</script>"
      ]
     },
     "metadata": {},
     "output_type": "display_data"
    },
    {
     "data": {
      "text/html": [
       "<script id=\"myVizzu_2eb7619\">\n",
       "    myVizzu_2eb7619.parentNode.parentNode.style.display = \"none\";\n",
       "    chart_7433da9 = chart_7433da9.then(chart => {\n",
       "        chart.feature(\"tooltip\", true);\n",
       "        return chart;\n",
       "    });\n",
       "</script>"
      ]
     },
     "metadata": {},
     "output_type": "display_data"
    }
   ],
   "source": [
    "chart.animate(snapshot2)\n",
    "\n",
    "chart.feature(\"tooltip\", True)"
   ]
  },
  {
   "cell_type": "markdown",
   "id": "f2ef9539",
   "metadata": {},
   "source": [
    "Next chapter: [Geometry](./geometry.html) ----- Previous chapter: [Adding data](./data.html) ---- Back to the [Table of contents](/docs/index.html#tutorial) "
   ]
  }
 ],
 "metadata": {
  "kernelspec": {
   "display_name": ".venv",
   "language": "python",
   "name": ".venv"
  },
  "language_info": {
   "codemirror_mode": {
    "name": "ipython",
    "version": 3
   },
   "file_extension": ".py",
   "mimetype": "text/x-python",
   "name": "python",
   "nbconvert_exporter": "python",
   "pygments_lexer": "ipython3",
   "version": "3.9.12"
  }
 },
 "nbformat": 4,
 "nbformat_minor": 5
}<|MERGE_RESOLUTION|>--- conflicted
+++ resolved
@@ -28,196 +28,6 @@
    "id": "8f05ec83",
    "metadata": {},
    "outputs": [
-    {
-     "data": {
-      "text/html": [
-<<<<<<< HEAD
-       "<script id=\"myVizzu_f6b134e\">\n",
-       "    document.inhibitScroll = false;\n",
-       "    document.addEventListener('wheel', function (evt) { document.inhibitScroll = true }, true);\n",
-       "    document.addEventListener('keydown', function (evt) { document.inhibitScroll = true }, true);\n",
-       "    document.addEventListener('touchstart', function (evt) { document.inhibitScroll = true }, true);\n",
-       "    let myVizzu_7433da9 = document.createElement(\"div\");\n",
-       "    myVizzu_7433da9.style.cssText = \"width: 800px; height: 480px;\";\n",
-       "    let chart_7433da9 = import(\"https://cdn.jsdelivr.net/npm/vizzu@~0.4.0/dist/vizzu.min.js\").then(Vizzu => new Vizzu.default(myVizzu_7433da9).initializing);\n",
-       "    myVizzu_f6b134e.parentNode.insertBefore(myVizzu_7433da9, myVizzu_f6b134e);\n",
-=======
-       "<script id=\"myVizzu_05ba4fe\">\n",
-       "    myVizzu_05ba4fe.parentNode.parentNode.style.display = \"none\";\n",
-       "    let myVizzu_3e816f4 = document.createElement(\"div\");\n",
-       "    myVizzu_3e816f4.style.cssText = \"width: 800px; height: 480px;\";\n",
-       "    let chart_3e816f4 = import(\"https://cdn.jsdelivr.net/npm/vizzu@~0.4.0/dist/vizzu.min.js\").then(Vizzu => new Vizzu.default(myVizzu_3e816f4).initializing);\n",
->>>>>>> f69d1b4f
-       "</script>"
-      ]
-     },
-     "metadata": {},
-     "output_type": "display_data"
-    },
-    {
-     "data": {
-      "text/html": [
-<<<<<<< HEAD
-       "<script id=\"myVizzu_c818eef\">\n",
-       "    let display_c818eef = myVizzu_c818eef.parentNode.parentNode.style.display;\n",
-       "    myVizzu_c818eef.parentNode.parentNode.style.display = \"none\";\n",
-       "    chart_7433da9 = chart_7433da9.then(chart => {\n",
-       "        if (myVizzu_7433da9.parentNode && myVizzu_7433da9.parentNode.parentNode) {\n",
-       "            myVizzu_7433da9.parentNode.parentNode.style.display = \"none\";\n",
-       "        }\n",
-       "        myVizzu_c818eef.parentNode.parentNode.style.display = display_c818eef;\n",
-       "        myVizzu_c818eef.parentNode.insertBefore(myVizzu_7433da9, myVizzu_c818eef);\n",
-       "        if (!document.inhibitScroll && true) {\n",
-       "            myVizzu_7433da9.scrollIntoView({behavior: \"auto\", block: \"center\"});\n",
-       "        }\n",
-=======
-       "<script id=\"myVizzu_962ceab\">\n",
-       "    let display_962ceab = myVizzu_962ceab.parentNode.parentNode.style.display;\n",
-       "    myVizzu_962ceab.parentNode.parentNode.style.display = \"none\";\n",
-       "    chart_3e816f4 = chart_3e816f4.then(chart => {\n",
-       "        if (myVizzu_3e816f4.parentNode && myVizzu_3e816f4.parentNode.parentNode) {\n",
-       "            myVizzu_3e816f4.parentNode.parentNode.style.display = \"none\";\n",
-       "        }\n",
-       "        myVizzu_962ceab.parentNode.parentNode.style.display = display_962ceab;\n",
-       "        myVizzu_962ceab.parentNode.insertBefore(myVizzu_3e816f4, myVizzu_962ceab);\n",
->>>>>>> f69d1b4f
-       "        return chart.animate({\"data\": {\"dimensions\": [{\"name\": \"Genres\", \"values\": [\"Pop\", \"Rock\", \"Jazz\", \"Metal\"]}, {\"name\": \"Types\", \"values\": [\"Hard\", \"Smooth\", \"Experimental\"]}], \"measures\": [{\"name\": \"Popularity\", \"values\": [[114, 96, 78, 52], [56, 36, 174, 121], [127, 83, 94, 58]]}]}});\n",
-       "    });\n",
-       "</script>"
-      ]
-     },
-     "metadata": {},
-     "output_type": "display_data"
-    },
-    {
-     "data": {
-      "text/html": [
-<<<<<<< HEAD
-       "<script id=\"myVizzu_cc43435\">\n",
-       "    let display_cc43435 = myVizzu_cc43435.parentNode.parentNode.style.display;\n",
-       "    myVizzu_cc43435.parentNode.parentNode.style.display = \"none\";\n",
-       "    chart_7433da9 = chart_7433da9.then(chart => {\n",
-       "        if (myVizzu_7433da9.parentNode && myVizzu_7433da9.parentNode.parentNode) {\n",
-       "            myVizzu_7433da9.parentNode.parentNode.style.display = \"none\";\n",
-       "        }\n",
-       "        myVizzu_cc43435.parentNode.parentNode.style.display = display_cc43435;\n",
-       "        myVizzu_cc43435.parentNode.insertBefore(myVizzu_7433da9, myVizzu_cc43435);\n",
-       "        if (!document.inhibitScroll && true) {\n",
-       "            myVizzu_7433da9.scrollIntoView({behavior: \"auto\", block: \"center\"});\n",
-       "        }\n",
-=======
-       "<script id=\"myVizzu_ca8e0fd\">\n",
-       "    let display_ca8e0fd = myVizzu_ca8e0fd.parentNode.parentNode.style.display;\n",
-       "    myVizzu_ca8e0fd.parentNode.parentNode.style.display = \"none\";\n",
-       "    chart_3e816f4 = chart_3e816f4.then(chart => {\n",
-       "        if (myVizzu_3e816f4.parentNode && myVizzu_3e816f4.parentNode.parentNode) {\n",
-       "            myVizzu_3e816f4.parentNode.parentNode.style.display = \"none\";\n",
-       "        }\n",
-       "        myVizzu_ca8e0fd.parentNode.parentNode.style.display = display_ca8e0fd;\n",
-       "        myVizzu_ca8e0fd.parentNode.insertBefore(myVizzu_3e816f4, myVizzu_ca8e0fd);\n",
->>>>>>> f69d1b4f
-       "        return chart.animate({\"config\": {\"channels\": {\"y\": {\"set\": \"Popularity\"}, \"x\": {\"set\": \"Genres\"}}}});\n",
-       "    });\n",
-       "</script>"
-      ]
-     },
-     "metadata": {},
-     "output_type": "display_data"
-    },
-    {
-     "data": {
-      "text/html": [
-<<<<<<< HEAD
-       "<script id=\"myVizzu_031ddf7\">\n",
-       "    let display_031ddf7 = myVizzu_031ddf7.parentNode.parentNode.style.display;\n",
-       "    myVizzu_031ddf7.parentNode.parentNode.style.display = \"none\";\n",
-       "    chart_7433da9 = chart_7433da9.then(chart => {\n",
-       "        if (myVizzu_7433da9.parentNode && myVizzu_7433da9.parentNode.parentNode) {\n",
-       "            myVizzu_7433da9.parentNode.parentNode.style.display = \"none\";\n",
-       "        }\n",
-       "        myVizzu_031ddf7.parentNode.parentNode.style.display = display_031ddf7;\n",
-       "        myVizzu_031ddf7.parentNode.insertBefore(myVizzu_7433da9, myVizzu_031ddf7);\n",
-       "        if (!document.inhibitScroll && true) {\n",
-       "            myVizzu_7433da9.scrollIntoView({behavior: \"auto\", block: \"center\"});\n",
-       "        }\n",
-=======
-       "<script id=\"myVizzu_ab7de59\">\n",
-       "    let display_ab7de59 = myVizzu_ab7de59.parentNode.parentNode.style.display;\n",
-       "    myVizzu_ab7de59.parentNode.parentNode.style.display = \"none\";\n",
-       "    chart_3e816f4 = chart_3e816f4.then(chart => {\n",
-       "        if (myVizzu_3e816f4.parentNode && myVizzu_3e816f4.parentNode.parentNode) {\n",
-       "            myVizzu_3e816f4.parentNode.parentNode.style.display = \"none\";\n",
-       "        }\n",
-       "        myVizzu_ab7de59.parentNode.parentNode.style.display = display_ab7de59;\n",
-       "        myVizzu_ab7de59.parentNode.insertBefore(myVizzu_3e816f4, myVizzu_ab7de59);\n",
->>>>>>> f69d1b4f
-       "        return chart.animate({\"config\": {\"channels\": {\"y\": {\"set\": [\"Popularity\", \"Genres\"]}, \"x\": {\"set\": null}}}});\n",
-       "    });\n",
-       "</script>"
-      ]
-     },
-     "metadata": {},
-     "output_type": "display_data"
-    },
-    {
-     "data": {
-      "text/html": [
-<<<<<<< HEAD
-       "<script id=\"myVizzu_f78ef04\">\n",
-       "    let display_f78ef04 = myVizzu_f78ef04.parentNode.parentNode.style.display;\n",
-       "    myVizzu_f78ef04.parentNode.parentNode.style.display = \"none\";\n",
-       "    chart_7433da9 = chart_7433da9.then(chart => {\n",
-       "        if (myVizzu_7433da9.parentNode && myVizzu_7433da9.parentNode.parentNode) {\n",
-       "            myVizzu_7433da9.parentNode.parentNode.style.display = \"none\";\n",
-       "        }\n",
-       "        myVizzu_f78ef04.parentNode.parentNode.style.display = display_f78ef04;\n",
-       "        myVizzu_f78ef04.parentNode.insertBefore(myVizzu_7433da9, myVizzu_f78ef04);\n",
-       "        if (!document.inhibitScroll && true) {\n",
-       "            myVizzu_7433da9.scrollIntoView({behavior: \"auto\", block: \"center\"});\n",
-       "        }\n",
-=======
-       "<script id=\"myVizzu_365bc6a\">\n",
-       "    let display_365bc6a = myVizzu_365bc6a.parentNode.parentNode.style.display;\n",
-       "    myVizzu_365bc6a.parentNode.parentNode.style.display = \"none\";\n",
-       "    chart_3e816f4 = chart_3e816f4.then(chart => {\n",
-       "        if (myVizzu_3e816f4.parentNode && myVizzu_3e816f4.parentNode.parentNode) {\n",
-       "            myVizzu_3e816f4.parentNode.parentNode.style.display = \"none\";\n",
-       "        }\n",
-       "        myVizzu_365bc6a.parentNode.parentNode.style.display = display_365bc6a;\n",
-       "        myVizzu_365bc6a.parentNode.insertBefore(myVizzu_3e816f4, myVizzu_365bc6a);\n",
->>>>>>> f69d1b4f
-       "        return chart.animate({\"config\": {\"channels\": {\"y\": {\"detach\": \"Popularity\"}, \"x\": {\"attach\": \"Popularity\"}}}});\n",
-       "    });\n",
-       "</script>"
-      ]
-     },
-     "metadata": {},
-     "output_type": "display_data"
-    },
-    {
-     "data": {
-      "text/html": [
-<<<<<<< HEAD
-       "<script id=\"myVizzu_45132a7\">\n",
-       "    myVizzu_45132a7.parentNode.parentNode.style.display = \"none\";\n",
-       "    let snapshot_45132a7;\n",
-       "    chart_7433da9 = chart_7433da9.then(chart => {\n",
-       "        snapshot_45132a7 = chart.store();\n",
-=======
-       "<script id=\"myVizzu_3d205fa\">\n",
-       "    myVizzu_3d205fa.parentNode.parentNode.style.display = \"none\";\n",
-       "    let snapshot_3d205fa;\n",
-       "    chart_3e816f4 = chart_3e816f4.then(chart => {\n",
-       "        snapshot_3d205fa = chart.store();\n",
->>>>>>> f69d1b4f
-       "        return chart;\n",
-       "    });\n",
-       "</script>"
-      ]
-     },
-     "metadata": {},
-     "output_type": "display_data"
-    }
    ],
    "source": [
     "from ipyvizzu import Chart, Data, Config\n",
