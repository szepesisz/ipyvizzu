--- conflicted
+++ resolved
@@ -129,42 +129,6 @@
     def feature(self, name, value):
         self._calls.append(Feature(name, value))
 
-<<<<<<< HEAD
-    def animate(self, *animations: typing.Optional[Animation], **options):
-        """
-        Register new animation.
-        """
-
-        if animations and options:
-            raise ValueError(
-                "`animations` and `options` cannot be used together."
-            )
-
-        if options:
-            self._calls.append(Animate(PlainAnimation(options)))
-        else:
-            if len(animations) == 1:
-                self._calls.append(Animate(*animations))
-            else:
-                anim = {}
-                for item in animations:
-                    anim = self._merge_anims(anim, json.loads(item.dump()))
-                self._calls.append(Animate(PlainAnimation(anim)))
-
-    def _merge_anims(self, a, b, path=None):
-        if path is None: path = []
-        for key in b:
-            if key in a:
-                if isinstance(a[key], dict) and isinstance(b[key], dict):
-                    self._merge_anims(a[key], b[key], path + [str(key)])
-                elif a[key] == b[key]:
-                    pass
-                else:
-                    raise ValueError(f"Conflict at `{'.'.join(path + [str(key)])}`.")
-            else:
-                a[key] = b[key]
-        return a
-=======
     def animate(self, *animations: Animation, **config):
         """
         Register new animation.
@@ -184,7 +148,6 @@
             animation = self._merge_animations(animations)
 
         self._calls.append(Animate(animation))
->>>>>>> ce72f3d0
 
     def _merge_animations(self, animations):
         merger = AnimationMerger()
