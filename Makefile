PACKAGE = ipyvizzu
OS_TYPE = linux
PYTHON_BIN = python3
BIN_PATH = bin
ifeq ($(OS), Windows_NT)
	OS_TYPE = windows
	PYTHON_BIN = python
	BIN_PATH = Scripts
endif



.PHONY: clean \
	clean-dev update-dev-req install-dev-req install-kernel install touch-dev \
	clean-dev-js touch-dev-js \
	check format check-format check-lint check-typing clean-test test \
	check-js format-js check-format-js lint-js check-lint-js \
<<<<<<< HEAD
	clean-doc doc deploy \
=======
	clean-doc doc \
>>>>>>> 8116d7f8
	clean-build set-version restore-version build-release check-release release release-wo-restore

VIRTUAL_ENV = .venv_ipyvizzu

DEV_BUILD_FLAG = $(VIRTUAL_ENV)/DEV_BUILD_FLAG
DEV_JS_BUILD_FLAG = $(VIRTUAL_ENV)/DEV_JS_BUILD_FLAG



clean: clean-dev clean-dev-js clean-test clean-doc clean-build



# init

clean-dev:
	$(PYTHON_BIN) -c "import os, shutil;shutil.rmtree('$(VIRTUAL_ENV)') if os.path.exists('$(VIRTUAL_ENV)') else print('Nothing to be done for \'clean-dev\'')"

clean-dev-js:
	$(PYTHON_BIN) -c "import os, shutil;shutil.rmtree('node_modules') if os.path.exists('node_modules') else print('Nothing to be done for \'clean-dev-js\'')"

update-dev-req: $(DEV_BUILD_FLAG)
	$(VIRTUAL_ENV)/$(BIN_PATH)/pip-compile --upgrade dev-requirements.in

install-dev-req:
	$(VIRTUAL_ENV)/$(BIN_PATH)/pip install -r dev-requirements.txt

install-kernel:
	$(VIRTUAL_ENV)/$(BIN_PATH)/ipython kernel install --user --name "$(VIRTUAL_ENV)"

install:
	$(VIRTUAL_ENV)/$(BIN_PATH)/pip install --use-pep517 .

touch-dev:
	$(VIRTUAL_ENV)/$(BIN_PATH)/$(PYTHON_BIN) tools/make/touch.py -f $(DEV_BUILD_FLAG)

touch-dev-js:
	$(VIRTUAL_ENV)/$(BIN_PATH)/$(PYTHON_BIN) tools/make/touch.py -f $(DEV_JS_BUILD_FLAG)

dev: $(DEV_BUILD_FLAG)

dev-js: $(DEV_BUILD_FLAG) $(DEV_JS_BUILD_FLAG)

$(DEV_BUILD_FLAG):
	$(PYTHON_BIN) -m venv $(VIRTUAL_ENV)
	$(VIRTUAL_ENV)/$(BIN_PATH)/$(PYTHON_BIN) -m pip install --upgrade pip
	$(MAKE) -f Makefile install
	$(MAKE) -f Makefile install-dev-req
	$(MAKE) -f Makefile install-kernel
	$(VIRTUAL_ENV)/$(BIN_PATH)/pre-commit install --hook-type pre-commit --hook-type pre-push
	$(MAKE) -f Makefile touch-dev

$(DEV_JS_BUILD_FLAG):
	npm install ./tools/javascripts/
	$(MAKE) -f Makefile touch-dev-js



# ci

check: check-format check-lint check-typing test

format: $(DEV_BUILD_FLAG)
	$(VIRTUAL_ENV)/$(BIN_PATH)/black src tests tools setup.py
	$(VIRTUAL_ENV)/$(BIN_PATH)/black -l 70 docs
	$(VIRTUAL_ENV)/$(BIN_PATH)/$(PYTHON_BIN) tools/mdformat/mdformat.py $(VIRTUAL_ENV)/$(BIN_PATH)/mdformat \
		--wrap 80 \
		--end-of-line keep \
		--line-length 70 \
		docs README.md CONTRIBUTING.md CODE_OF_CONDUCT.md

check-format: $(DEV_BUILD_FLAG)
	$(VIRTUAL_ENV)/$(BIN_PATH)/black --check src tests tools setup.py
	$(VIRTUAL_ENV)/$(BIN_PATH)/black --check -l 70 docs
	$(VIRTUAL_ENV)/$(BIN_PATH)/$(PYTHON_BIN) tools/mdformat/mdformat.py $(VIRTUAL_ENV)/$(BIN_PATH)/mdformat \
		--check \
		--wrap 80 \
		--end-of-line keep \
		--line-length 70 \
		docs README.md CONTRIBUTING.md CODE_OF_CONDUCT.md

check-lint: $(DEV_BUILD_FLAG)
	$(VIRTUAL_ENV)/$(BIN_PATH)/pylint src tests tools setup.py

check-typing: $(DEV_BUILD_FLAG)
	$(VIRTUAL_ENV)/$(BIN_PATH)/mypy src tests tools setup.py

clean-test:
ifeq ($(OS_TYPE), windows)
	if exist tests\coverage ( rd /s /q tests\coverage )
else
	rm -rf tests/coverage
endif

test: $(DEV_BUILD_FLAG)
	$(VIRTUAL_ENV)/$(BIN_PATH)/coverage run \
		--data-file tests/coverage/.coverage --branch --source ipyvizzu -m unittest discover tests
	$(VIRTUAL_ENV)/$(BIN_PATH)/coverage html \
	 	--data-file tests/coverage/.coverage -d tests/coverage
	$(VIRTUAL_ENV)/$(BIN_PATH)/coverage report \
		--data-file tests/coverage/.coverage -m --fail-under=100



check-js: $(DEV_JS_BUILD_FLAG)
	cd tools/javascripts && \
		npm run check

format-js: $(DEV_JS_BUILD_FLAG)
	cd tools/javascripts && \
		npm run prettier

check-format-js: $(DEV_JS_BUILD_FLAG)
	cd tools/javascripts && \
		npm run check-prettier

lint-js: $(DEV_JS_BUILD_FLAG)
	cd tools/javascripts && \
		npm run eslint

check-lint-js: $(DEV_JS_BUILD_FLAG)
	cd tools/javascripts && \
		npm run check-eslint



# doc

clean-doc:
ifeq ($(OS_TYPE), windows)
	if exist site ( rd /s /q site )
	for /d /r docs %%d in (.ipynb_checkpoints) do @if exist "%%d" rd /s /q "%%d"
else
	rm -rf site
	rm -rf `find docs -name '.ipynb_checkpoints'`
endif

doc: $(DEV_BUILD_FLAG) $(DEV_JS_BUILD_FLAG)
	$(VIRTUAL_ENV)/$(BIN_PATH)/mkdocs build -f ./tools/mkdocs/mkdocs.yml

deploy: $(DEV_BUILD_FLAG) $(DEV_JS_BUILD_FLAG)
	. $(VIRTUAL_ENV)/$(BIN_PATH)/activate; $(PYTHON_BIN) tools/release/deploy.py



# release

clean-build:
ifeq ($(OS_TYPE), windows)
	if exist build ( rd /s /q build )
	if exist dist ( rd /s /q dist )
	for /d /r src %%d in (*.egg-info) do @if exist "%%d" rd /s /q "%%d"
	for /d /r . %%d in (__pycache__) do @if exist "%%d" rd /s /q "%%d"
else
	rm -rf build
	rm -rf dist
	rm -rf `find src -name '*.egg-info'`
	rm -rf `find . -name '__pycache__'`
endif

set-version: $(DEV_BUILD_FLAG)
	$(VIRTUAL_ENV)/$(BIN_PATH)/$(PYTHON_BIN) tools/release/set_version.py False

restore-version: $(DEV_BUILD_FLAG)
	$(VIRTUAL_ENV)/$(BIN_PATH)/$(PYTHON_BIN) tools/release/set_version.py True

build-release: $(DEV_BUILD_FLAG)
	$(VIRTUAL_ENV)/$(BIN_PATH)/$(PYTHON_BIN) -m build

check-release: $(DEV_BUILD_FLAG)
	$(VIRTUAL_ENV)/$(BIN_PATH)/$(PYTHON_BIN) -m twine check dist/*.tar.gz dist/*.whl

release: clean-build set-version build-release check-release restore-version

release-wo-restore: clean-build set-version build-release check-release<|MERGE_RESOLUTION|>--- conflicted
+++ resolved
@@ -15,12 +15,8 @@
 	clean-dev-js touch-dev-js \
 	check format check-format check-lint check-typing clean-test test \
 	check-js format-js check-format-js lint-js check-lint-js \
-<<<<<<< HEAD
 	clean-doc doc deploy \
-=======
-	clean-doc doc \
->>>>>>> 8116d7f8
-	clean-build set-version restore-version build-release check-release release release-wo-restore
+	clean-build set-version restore-version build-release check-release release
 
 VIRTUAL_ENV = .venv_ipyvizzu
 
